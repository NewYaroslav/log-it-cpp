#include <array>
#include <atomic>
#include <chrono>
#include <condition_variable>
#include <cstdint>
#include <cstdlib>
#include <filesystem>
#include <fstream>
#include <iomanip>
#include <iostream>
#include <ctime>
#include <optional>
#include <memory>
#include <mutex>
#include <stdexcept>
#include <string>
#include <thread>
#include <vector>
#include <sstream>

#include "LatencyRecorder.hpp"
#include "Scenario.hpp"
#include "adapters/LogItAdapter.hpp"

#ifdef LOGIT_BENCH_HAVE_SPDLOG
#include "adapters/SpdlogAdapter.hpp"
#endif

namespace logit_bench {
namespace {

std::atomic<std::uint64_t>* g_watchdog_progress = nullptr;
constexpr std::size_t k_watchdog_stride = 256;

std::string make_message(std::size_t bytes, std::size_t index) {
    if (bytes == 0) return {};
    const char fill = static_cast<char>('A' + static_cast<int>(index % 26));
    return std::string(bytes, fill);
}

std::size_t get_env_size_t(const char* name, std::size_t def) {
    if (const char* v = std::getenv(name)) {
        try {
            return static_cast<std::size_t>(std::stoull(v));
        } catch (...) {
            // fallthrough
        }
    }
    return def;
}

struct BenchFilter {
    std::optional<std::string> library;
    std::optional<bool> async;
    std::optional<SinkKind> sink;
    std::optional<std::size_t> producers;
    std::optional<std::size_t> bytes;

    bool matches(const std::string& lib,
                 bool async_mode,
                 SinkKind sink_kind,
                 std::size_t producer_count,
                 std::size_t msg_bytes) const {
        if (library && *library != lib) return false;
        if (async && *async != async_mode) return false;
        if (sink && *sink != sink_kind) return false;
        if (producers && *producers != producer_count) return false;
        if (bytes && *bytes != msg_bytes) return false;
        return true;
    }
};

BenchFilter load_filter() {
    BenchFilter filter;
    if (const char* v = std::getenv("LOGIT_BENCH_FILTER_LIB")) {
        filter.library = std::string(v);
    }
    if (const char* v = std::getenv("LOGIT_BENCH_FILTER_ASYNC")) {
        filter.async = std::string(v) == "1";
    }
    if (const char* v = std::getenv("LOGIT_BENCH_FILTER_SINK")) {
        std::string s(v);
        std::transform(s.begin(), s.end(), s.begin(), [](unsigned char c){ return static_cast<char>(std::tolower(c)); });
        if (s == "null") filter.sink = SinkKind::Null;
        if (s == "file") filter.sink = SinkKind::File;
    }
    if (const char* v = std::getenv("LOGIT_BENCH_FILTER_PRODUCERS")) {
        filter.producers = get_env_size_t("LOGIT_BENCH_FILTER_PRODUCERS", 0);
    }
    if (const char* v = std::getenv("LOGIT_BENCH_FILTER_BYTES")) {
        filter.bytes = get_env_size_t("LOGIT_BENCH_FILTER_BYTES", 0);
    }
    return filter;
}

std::uint64_t steady_now_ns() {
    const auto now_tp = std::chrono::steady_clock::now().time_since_epoch();
    return std::chrono::duration_cast<std::chrono::nanoseconds>(now_tp).count();
}

std::string format_timestamp() {
    const auto now = std::chrono::system_clock::now();
    const auto time = std::chrono::system_clock::to_time_t(now);
    std::tm tm{};
#ifdef _WIN32
    localtime_s(&tm, &time);
#else
    localtime_r(&time, &tm);
#endif
    const auto ms = std::chrono::duration_cast<std::chrono::milliseconds>(
            now.time_since_epoch()) % 1000;
    std::ostringstream oss;
    oss << std::put_time(&tm, "%Y-%m-%d %H:%M:%S")
        << '.' << std::setw(3) << std::setfill('0') << ms.count();
    return oss.str();
}

void touch_watchdog() {
    if (g_watchdog_progress) {
        g_watchdog_progress->store(steady_now_ns(), std::memory_order_relaxed);
    }
}

void log_info(const std::string& message) {
    std::cout << "[logit_bench " << format_timestamp() << "] " << message << std::endl;
    touch_watchdog();
}

void log_error(const std::string& message) {
    std::cerr << "[logit_bench " << format_timestamp() << "] " << message << std::endl;
    touch_watchdog();
}

/**
 * Run a workload:
 *  - producers start together (barrier),
 *  - each producer logs its portion of total_messages,
 *  - LatencyRecorder::begin(record) captures t0 and slot,
 *  - adapter.log(token, message) must eventually call recorder.complete(token) from sink/consumer,
 *  - returns total wall duration (for throughput).
 */
std::chrono::nanoseconds run_workload(
        ILoggerAdapter& adapter,
        LatencyRecorder& recorder,
        const Scenario& scenario,
        std::size_t total_messages,
        bool record_latency,
        bool measure_duration)
{
    if (scenario.producers == 0) {
        adapter.flush();
        return std::chrono::nanoseconds(0);
    }

    // Distribute messages across producers.
    std::vector<std::size_t> per_thread(scenario.producers, 0);
    const std::size_t base = total_messages / scenario.producers;
    std::size_t rem = total_messages % scenario.producers;
    for (std::size_t i = 0; i < scenario.producers; ++i) {
        per_thread[i] = base + (rem ? 1 : 0);
        if (rem) --rem;
    }

    // Barrier to start together.
    std::mutex start_mx;
    std::condition_variable start_cv;
    std::condition_variable ready_cv;
    bool start_flag = false;
    std::size_t ready = 0;

    std::vector<std::thread> threads;
    threads.reserve(scenario.producers);

    for (std::size_t i = 0; i < scenario.producers; ++i) {
        threads.emplace_back([&, i]() {
            std::string message = make_message(scenario.message_bytes, i);
            std::size_t watchdog_counter = 0;
            {
                std::unique_lock<std::mutex> lk(start_mx);
                ++ready;
                if (ready == scenario.producers) ready_cv.notify_one();
                start_cv.wait(lk, [&]{ return start_flag; });
            }
            for (std::size_t n = 0; n < per_thread[i]; ++n) {
                auto token = recorder.begin(record_latency);
                adapter.log(token, message);
                ++watchdog_counter;
                if ((watchdog_counter & (k_watchdog_stride - 1)) == 0) {
                    touch_watchdog();
                }
            }
            touch_watchdog();
        });
    }

    std::chrono::steady_clock::time_point t0;
    {
        std::unique_lock<std::mutex> lk(start_mx);
        ready_cv.wait(lk, [&]{ return ready == scenario.producers; });
        if (measure_duration) t0 = std::chrono::steady_clock::now();
        start_flag = true;
        start_cv.notify_all();
    }

    for (auto& th : threads) th.join();
    adapter.flush();
    touch_watchdog();

    if (!measure_duration) return std::chrono::nanoseconds(0);
    auto t1 = std::chrono::steady_clock::now();
    return std::chrono::duration_cast<std::chrono::nanoseconds>(t1 - t0);
}

struct ScenarioResult {
    LatencyRecorder::Summary summary;
    double throughput = 0.0;
    std::chrono::nanoseconds duration{0};
};

ScenarioResult execute_scenario(
        ILoggerAdapter& adapter,
        const Scenario& scenario,
        std::size_t warmup_messages)
{
    auto recorder = std::make_shared<LatencyRecorder>(scenario.total_messages);

    adapter.set_recorder_handle(recorder);

    // Adapter should keep a pointer/ref to recorder and call complete(token) from its sink.
    adapter.prepare(scenario, *recorder);

    // Warm-up (no recording, no duration).
    {
        std::ostringstream oss;
        oss << "Warm-up start lib=" << adapter.library_name()
            << " async=" << (scenario.async ? '1' : '0')
            << " sink=" << sink_name(scenario.sink)
            << " producers=" << scenario.producers
            << " bytes=" << scenario.message_bytes
            << " total=" << warmup_messages;
        log_info(oss.str());
    }
    run_workload(adapter, *recorder, scenario, warmup_messages, false, false);
    {
        std::ostringstream oss;
        oss << "Warm-up completed lib=" << adapter.library_name()
            << " async=" << (scenario.async ? '1' : '0')
            << " sink=" << sink_name(scenario.sink)
            << " producers=" << scenario.producers
            << " bytes=" << scenario.message_bytes;
        log_info(oss.str());
    }

    // Measured run.
    {
        std::ostringstream oss;
        oss << "Measure start lib=" << adapter.library_name()
            << " async=" << (scenario.async ? '1' : '0')
            << " sink=" << sink_name(scenario.sink)
            << " producers=" << scenario.producers
            << " bytes=" << scenario.message_bytes
            << " total=" << scenario.total_messages;
        log_info(oss.str());
    }
    const auto dur = run_workload(adapter, *recorder, scenario, scenario.total_messages, true, true);
    {
        std::ostringstream oss;
        oss << "Measure completed lib=" << adapter.library_name()
            << " async=" << (scenario.async ? '1' : '0')
            << " sink=" << sink_name(scenario.sink)
            << " producers=" << scenario.producers
            << " bytes=" << scenario.message_bytes;
        log_info(oss.str());
    }

    // Ensure async pipelines (e.g., spdlog thread pool) are fully drained before
    // destroying the recorder referenced by sinks.
    adapter.flush();

    recorder->wait_for_all();
<<<<<<< HEAD

    const auto sum = recorder->finalize();
=======
    const auto sum = recorder->finalize();

>>>>>>> 8e2af04e

    double thr = 0.0;
    if (dur.count() > 0) {
        const double sec = static_cast<double>(dur.count()) / 1'000'000'000.0;
        thr = static_cast<double>(scenario.total_messages) / sec;
    }

    adapter.set_recorder_handle(nullptr);

    return ScenarioResult{sum, thr, dur};
}

void append_csv(
        const std::string& library,
        const Scenario& scenario,
        const LatencyRecorder::Summary& summary,
        double throughput)
{
    namespace fs = std::filesystem;
    const fs::path csv_path{"bench/results/latency.csv"};
    fs::create_directories(csv_path.parent_path());

    const bool write_header = !fs::exists(csv_path) || fs::file_size(csv_path) == 0;

    std::ofstream out(csv_path, std::ios::app);
    if (!out) throw std::runtime_error("Failed to open latency.csv for writing");

    if (write_header) {
        out << "lib,async,sink,producers,msg_bytes,total,p50_ns,p99_ns,p999_ns,throughput\n";
    }
    out << library << ','
        << (scenario.async ? 1 : 0) << ','
        << sink_name(scenario.sink) << ','
        << scenario.producers << ','
        << scenario.message_bytes << ','
        << scenario.total_messages << ','
        << summary.p50_ns << ','
        << summary.p99_ns << ','
        << summary.p999_ns << ','
        << std::fixed << std::setprecision(2) << throughput << '\n';
}

void print_summary(
        const std::string& library,
        const Scenario& scenario,
        const ScenarioResult& result)
{
    std::ostringstream oss;
    oss << library
        << " async=" << (scenario.async ? '1' : '0')
        << " sink=" << sink_name(scenario.sink)
        << " producers=" << scenario.producers
        << " bytes=" << scenario.message_bytes
        << " total=" << scenario.total_messages
        << " p50=" << result.summary.p50_ns
        << "ns p99=" << result.summary.p99_ns
        << "ns p999=" << result.summary.p999_ns
        << "ns throughput=" << std::fixed << std::setprecision(2)
        << result.throughput << " msg/s";
    log_info(oss.str());
}

} // namespace
} // namespace logit_bench

int main() {
    using namespace logit_bench;
    std::atomic<bool> watchdog_done{false};
    std::thread watchdog;
    std::atomic<std::uint64_t> watchdog_progress{steady_now_ns()};
    g_watchdog_progress = &watchdog_progress;

    try {
        std::vector<std::unique_ptr<ILoggerAdapter>> adapters;
        adapters.emplace_back(std::make_unique<LogItAdapter>());
#ifdef LOGIT_BENCH_HAVE_SPDLOG
        adapters.emplace_back(std::make_unique<SpdlogAdapter>());
#endif

        // Matrix
        const std::array<bool, 2> async_modes{false, true};
        const std::array<SinkKind, 2> sinks{SinkKind::Null, SinkKind::File};
        const std::array<std::size_t, 3> producer_counts{1, 4, 16};
        const std::array<std::size_t, 3> message_sizes{40, 200, 1024};

        // Totals (can be overridden by env):
        const std::size_t total_messages  = get_env_size_t("LOGIT_BENCH_TOTAL", 200000);
        const std::size_t warmup_messages = get_env_size_t("LOGIT_BENCH_WARMUP", 4096);
        const std::size_t timeout_seconds = get_env_size_t("LOGIT_BENCH_TIMEOUT_SEC", 1200);

        const BenchFilter filter = load_filter();

        LOGIT_SET_MAX_QUEUE(total_messages);

        if (timeout_seconds > 0) {
            watchdog = std::thread([timeout_seconds, &watchdog_done, &watchdog_progress]() {
                const auto timeout = std::chrono::seconds(timeout_seconds);
                while (!watchdog_done.load(std::memory_order_relaxed)) {
                    const auto last_ns = watchdog_progress.load(std::memory_order_relaxed);
                    const auto last_tp = std::chrono::steady_clock::time_point(std::chrono::nanoseconds(last_ns));
                    if (std::chrono::steady_clock::now() - last_tp >= timeout) {
                        log_error(std::string("Timeout reached after ") + std::to_string(timeout_seconds)
                                  + " seconds without progress. Terminating benchmark.");

                        std::cerr.flush();
                        std::_Exit(124);
                    }
                    std::this_thread::sleep_for(std::chrono::milliseconds(200));
                }
            });
        }

        for (auto& adapter : adapters) {
            for (bool async_mode : async_modes) {
                for (auto sink : sinks) {
                    for (std::size_t producers : producer_counts) {
                        for (std::size_t msg_bytes : message_sizes) {
                            if (!filter.matches(adapter->library_name(), async_mode, sink, producers, msg_bytes)) {
                                continue;
                            }
                            Scenario scenario;
                            scenario.async          = async_mode;
                            scenario.sink           = sink;
                            scenario.producers      = producers;
                            scenario.message_bytes  = msg_bytes;
                            scenario.total_messages = total_messages;

                            {
                                std::ostringstream oss;
                                oss << "Scenario start lib=" << adapter->library_name()
                                    << " async=" << (scenario.async ? '1' : '0')
                                    << " sink=" << sink_name(scenario.sink)
                                    << " producers=" << scenario.producers
                                    << " bytes=" << scenario.message_bytes
                                    << " total=" << scenario.total_messages;
                                log_info(oss.str());
                            }

                            auto result = execute_scenario(*adapter, scenario, warmup_messages);
                            append_csv(adapter->library_name(), scenario, result.summary, result.throughput);
                            print_summary(adapter->library_name(), scenario, result);
                        }
                    }
                }
            }
        }
        watchdog_done.store(true, std::memory_order_relaxed);
        if (watchdog.joinable()) watchdog.join();
    } catch (const std::exception& ex) {
        watchdog_done.store(true, std::memory_order_relaxed);
        if (watchdog.joinable()) watchdog.join();
        log_error(std::string("Benchmark failed: ") + ex.what());
        g_watchdog_progress = nullptr;
        return 1;
    }
    g_watchdog_progress = nullptr;
    return 0;
}<|MERGE_RESOLUTION|>--- conflicted
+++ resolved
@@ -278,13 +278,7 @@
     adapter.flush();
 
     recorder->wait_for_all();
-<<<<<<< HEAD
-
     const auto sum = recorder->finalize();
-=======
-    const auto sum = recorder->finalize();
-
->>>>>>> 8e2af04e
 
     double thr = 0.0;
     if (dur.count() > 0) {
