--- conflicted
+++ resolved
@@ -278,10 +278,6 @@
     adapter.flush();
 
     recorder->wait_for_all();
-<<<<<<< HEAD
-
-=======
->>>>>>> 0cd55e4f
     const auto sum = recorder->finalize();
 
     double thr = 0.0;
