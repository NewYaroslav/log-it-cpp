--- conflicted
+++ resolved
@@ -278,10 +278,6 @@
     adapter.flush();
 
     recorder->wait_for_all();
-<<<<<<< HEAD
-
-=======
->>>>>>> 4c5034f9
     const auto sum = recorder->finalize();
 
     double thr = 0.0;
